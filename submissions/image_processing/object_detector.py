<<<<<<< HEAD
from __future__ import division

import math
from itertools import repeat

import numpy as np

from sklearn.base import clone, BaseEstimator
from sklearn.ensemble import GradientBoostingClassifier

from skimage.feature import blob_doh
from mahotas.features import zernike_moments
from mahotas.features import surf

###############################################################################
# IOU function


def cc_iou(circle1, circle2):
    """
    Intersection over Union (IoU) between two circles

    Parameters
    ----------
    circle1 : tuple of floats
        first circle parameters (x_pos, y_pos, radius)
    circle2 : tuple of floats
        second circle parameters (x_pos, y_pos, radius)

    Returns
    -------
    float
        ratio between area of intersection and area of union

    """
    x1, y1, r1 = circle1
    x2, y2, r2 = circle2

    d = math.hypot(x2 - x1, y2 - y1)

    area_intersection = cc_intersection(d, r1, r2)
    area_union = math.pi * (r1 * r1 + r2 * r2) - area_intersection

    return area_intersection / area_union


def cc_intersection(dist, rad1, rad2):
    """
    Area of intersection between two circles

    Parameters
    ----------
    dist : positive float
        distance between circle centers
    rad1 : positive float
        radius of first circle
    rad2 : positive float
        radius of second circle

    Returns
    -------
    intersection_area : positive float
        area of intersection between circles

    References
    ----------
    http://mathworld.wolfram.com/Circle-CircleIntersection.html

    """
    if dist < 0:
        raise ValueError("Distance between circles must be positive")
    if rad1 < 0 or rad2 < 0:
        raise ValueError("Circle radius must be positive")

    if dist == 0 or (dist <= abs(rad2 - rad1)):
        return min(rad1, rad2) ** 2 * math.pi

    if dist > rad1 + rad2 or rad1 == 0 or rad2 == 0:
        return 0

    rad1_sq = rad1 * rad1
    rad2_sq = rad2 * rad2

    circle1 = rad1_sq * math.acos((dist * dist + rad1_sq - rad2_sq) /
                                  (2 * dist * rad1))
    circle2 = rad2_sq * math.acos((dist * dist + rad2_sq - rad1_sq) /
                                  (2 * dist * rad2))
    intersec = 0.5 * math.sqrt((-dist + rad1 + rad2) * (dist + rad1 - rad2) *
                               (dist - rad1 + rad2) * (dist + rad1 + rad2))
    intersection_area = circle1 + circle2 + intersec

    return intersection_area

###############################################################################
# Extractor


class ExtractorMixin(object):
    """Mixin class for feature extraction to modify initial X and y."""
    _estimator_type = 'extractor'

    def fit_extract(self, X, y=None, **fit_params):
        if y is None:
            return self.fit(X, **fit_params).extract(X)
        else:
            return self.fit(X, y, **fit_params).extract(X, y)


class BlobExtractor(BaseEstimator, ExtractorMixin):
    """Feature extractor using a blob detector.

    This extractor will detect candidate regions using a blob detector,
    i.e. maximum of the determinant of Hessian, and will extract the Zernike's
    moments and SURF descriptors for each regions.

    Parameters
    ----------
    min_radius : int, default=5
        The minimum radius of the candidate to be detected.

    max_radius : int, default=30
        The maximum radius of the candidate to be detected.

    blob_threshold : float, default=0.01
        The threshold used to extract the candidate region in the DoH map.
        Values above this threshold will be considered as a ROI.

    overlap : float, default=0.2
        A value between 0 and 1. If the area of two blobs overlaps by a
        fraction greater than threshold, the smaller blob is eliminated.

    padding : float, default=2.0
        The region around the blob will be enlarged by the factor given in
        padding.

    iou_threshold : float, default=0.4
        A value between 0 and 1. If the IOU between the candidate and the
        target is greater than this threshold, the candidate is considered as a
        crater.

    """

    def __init__(self, min_radius=5, max_radius=30, blob_threshold=0.01,
                 overlap=0.2, padding=2.0, iou_threshold=0.4):
        self.min_radius = min_radius
        self.max_radius = max_radius
        self.blob_threshold = blob_threshold
        self.overlap = overlap
        self.padding = padding
        self.iou_threshold = iou_threshold

    def fit(self, X, y=None, **fit_params):
        # This extractor does not require any fitting
        return self

    def _extract_features(self, X, candidate):

        y, x, radius = int(candidate[0]), int(candidate[1]), candidate[2]
        padded_radius = int(self.padding * radius)

        # compute the coordinate of the patch to select
        x_min = x - padded_radius
        x_min = x_min if x_min < 0 else 0
        y_min = y - padded_radius
        y_min = y_min if y_min < 0 else 0
        x_max = x + padded_radius
        x_max = x_max if x_max > X.shape[0] else X.shape[0] - 1
        y_max = y + padded_radius
        y_max = y_max if y_max > X.shape[1] else X.shape[1] - 1

        patch = X[y_min:y_max, x_min:x_max]

        # compute Zernike moments
        zernike = zernike_moments(patch, radius)

        # compute SURF descriptor
        keypoint = np.array([[y, x, 1, 0.1, 1]])
        surf_descriptor = surf.descriptors(patch, keypoint,
                                           is_integral=False).ravel()
        if not surf_descriptor.size:
            surf_descriptor = np.zeros((70, ))

        return np.hstack((zernike, surf_descriptor))

    def extract(self, X, y=None, **fit_params):
        candidate_blobs = blob_doh(X, min_sigma=self.min_radius,
                                   max_sigma=self.max_radius,
                                   threshold=self.blob_threshold,
                                   overlap=self.overlap)

        # convert the candidate to list of tuple
        candidate_blobs = [tuple(blob) for blob in candidate_blobs]

        # extract feature to be returned
        features = [self._extract_features(X, blob)
                    for blob in candidate_blobs]

        if y is None:
            # branch used during testing
            return features, candidate_blobs, [None] * len(features)
        elif not y:
            # branch if there is no crater in the image
            labels = [0] * len(candidate_blobs)

            return features, candidate_blobs, labels
        else:
            # case the we did not detect any blobs
            if not len(features):
                return ([], [], [])

            # find the maximum scores between each candidate and the
            # ground-truth
            scores_candidates = [max(map(cc_iou, repeat(blob, len(y)), y))
                                 for blob in candidate_blobs]

            # threshold the scores
            labels = [0 if score < self.iou_threshold else 1
                      for score in scores_candidates]

            return features, candidate_blobs, labels

###############################################################################
# Detector


class ObjectDetector(object):
    """Object detector.

    Object detector using an extractor (which is used to extract feature) and
    an estimator.

    Parameters
    ----------
    extractor : object, default=BlobDetector()
        The feature extractor used before to train the estimator.

    estimator : object, default=GradientBoostingClassifier()
        The estimator used to decide if a candidate is a crater or not.

    Attributes
    ----------
    extractor_ : object,
        The actual extractor used after fit.

    estimator_ : object,
        The actual estimator used after fit.

    """

    def __init__(self, extractor=None, estimator=None):
        self.extractor = extractor
        self.estimator = estimator

    def _extract_features(self, X, y):
        # extract feature for all the image containing craters
        data_extracted = [self.extractor_.fit_extract(image, craters)
                          for image, craters in zip(X, y)]

        # organize the data to fit it inside the classifier
        data, location, target, idx_cand_to_img = [], [], [], []
        for img_idx, candidate in enumerate(data_extracted):
            # check if this is an empty features
            if len(candidate[0]):
                data.append(np.vstack(candidate[0]))
                location += candidate[1]
                target += candidate[2]
                idx_cand_to_img += [img_idx] * len(candidate[1])
        # convert to numpy array the data needed to feed the classifier
        data = np.concatenate(data)
        target = np.array(target)

        return data, location, target, idx_cand_to_img

    def fit(self, X, y):
        if self.extractor is None:
            self.extractor_ = BlobExtractor()
        else:
            self.extractor_ = clone(self.extractor)

        if self.estimator is None:
            self.estimator_ = GradientBoostingClassifier(n_estimators=100)
        else:
            self.estimator_ = clone(self.estimator)

        # extract the features for the training data
        data, _, target, _ = self._extract_features(X, y)

=======
import numpy as np

from joblib import Parallel, delayed

from sklearn.base import clone
from imblearn.ensemble import BalancedBaggingClassifier

from .extraction import BlobExtractor


class ObjectDetector(object):
    def __init__(self, extractor=None, estimator=None, n_jobs=1):
        self.extractor = extractor
        self.estimator = estimator
        self.n_jobs = n_jobs

    def _extract_features(self, X, y):
        # extract feature for all the image containing craters
        data_extracted = Parallel(n_jobs=self.n_jobs)(
            delayed(self.extractor_.fit_extract)(image, craters)
            for image, craters in zip(X, y))

        # organize the data to fit it inside the classifier
        data, location, target, idx_cand_to_img = [], [], [], []
        for img_idx, candidate in enumerate(data_extracted):
            # check if this is an empty features
            if len(candidate[0]):
                data.append(np.vstack(candidate[0]))
                location += candidate[1]
                target += candidate[2]
                idx_cand_to_img += [img_idx] * len(candidate[1])
        # convert to numpy array the data needed to feed the classifier
        data = np.concatenate(data)
        target = np.array(target)

        return data, location, target, idx_cand_to_img

    def fit(self, X, y):
        if self.extractor is None:
            self.extractor_ = BlobExtractor()
        else:
            self.extractor_ = clone(self.extractor)

        if self.estimator is None:
            self.estimator_ = BalancedBaggingClassifier(n_jobs=self.n_jobs)
        else:
            self.estimator_ = clone(self.estimator)

        # extract the features for the training data
        data, _, target, _ = self._extract_features(X, y)

>>>>>>> a7f0d278
        # fit the underlying classifier
        self.estimator_.fit(data, target)

        return self

    def predict(self, X):
        # extract the data for the current image
        data, location, _, idx_cand_to_img = self._extract_features(
            X, [None] * len(X))

        # classify each candidate
        y_pred = self.estimator_.predict_proba(data)

        # organize the output
        output = [[] for _ in range(len(X))]
        crater_idx = np.flatnonzero(self.estimator_.classes_ == 1)[0]
        for crater, pred, img_idx in zip(location, y_pred, idx_cand_to_img):
            output[img_idx].append((crater[0], crater[1], crater[2],
                                    pred[crater_idx]))

        return output<|MERGE_RESOLUTION|>--- conflicted
+++ resolved
@@ -1,4 +1,3 @@
-<<<<<<< HEAD
 from __future__ import division
 
 import math
@@ -14,100 +13,10 @@
 from mahotas.features import surf
 
 ###############################################################################
-# IOU function
-
-
-def cc_iou(circle1, circle2):
-    """
-    Intersection over Union (IoU) between two circles
-
-    Parameters
-    ----------
-    circle1 : tuple of floats
-        first circle parameters (x_pos, y_pos, radius)
-    circle2 : tuple of floats
-        second circle parameters (x_pos, y_pos, radius)
-
-    Returns
-    -------
-    float
-        ratio between area of intersection and area of union
-
-    """
-    x1, y1, r1 = circle1
-    x2, y2, r2 = circle2
-
-    d = math.hypot(x2 - x1, y2 - y1)
-
-    area_intersection = cc_intersection(d, r1, r2)
-    area_union = math.pi * (r1 * r1 + r2 * r2) - area_intersection
-
-    return area_intersection / area_union
-
-
-def cc_intersection(dist, rad1, rad2):
-    """
-    Area of intersection between two circles
-
-    Parameters
-    ----------
-    dist : positive float
-        distance between circle centers
-    rad1 : positive float
-        radius of first circle
-    rad2 : positive float
-        radius of second circle
-
-    Returns
-    -------
-    intersection_area : positive float
-        area of intersection between circles
-
-    References
-    ----------
-    http://mathworld.wolfram.com/Circle-CircleIntersection.html
-
-    """
-    if dist < 0:
-        raise ValueError("Distance between circles must be positive")
-    if rad1 < 0 or rad2 < 0:
-        raise ValueError("Circle radius must be positive")
-
-    if dist == 0 or (dist <= abs(rad2 - rad1)):
-        return min(rad1, rad2) ** 2 * math.pi
-
-    if dist > rad1 + rad2 or rad1 == 0 or rad2 == 0:
-        return 0
-
-    rad1_sq = rad1 * rad1
-    rad2_sq = rad2 * rad2
-
-    circle1 = rad1_sq * math.acos((dist * dist + rad1_sq - rad2_sq) /
-                                  (2 * dist * rad1))
-    circle2 = rad2_sq * math.acos((dist * dist + rad2_sq - rad1_sq) /
-                                  (2 * dist * rad2))
-    intersec = 0.5 * math.sqrt((-dist + rad1 + rad2) * (dist + rad1 - rad2) *
-                               (dist - rad1 + rad2) * (dist + rad1 + rad2))
-    intersection_area = circle1 + circle2 + intersec
-
-    return intersection_area
-
-###############################################################################
 # Extractor
 
 
-class ExtractorMixin(object):
-    """Mixin class for feature extraction to modify initial X and y."""
-    _estimator_type = 'extractor'
-
-    def fit_extract(self, X, y=None, **fit_params):
-        if y is None:
-            return self.fit(X, **fit_params).extract(X)
-        else:
-            return self.fit(X, y, **fit_params).extract(X, y)
-
-
-class BlobExtractor(BaseEstimator, ExtractorMixin):
+class BlobExtractor(BaseEstimator):
     """Feature extractor using a blob detector.
 
     This extractor will detect candidate regions using a blob detector,
@@ -219,6 +128,13 @@
                       for score in scores_candidates]
 
             return features, candidate_blobs, labels
+
+    def fit_extract(self, X, y=None, **fit_params):
+        if y is None:
+            return self.fit(X, **fit_params).extract(X)
+        else:
+            return self.fit(X, y, **fit_params).extract(X, y)
+
 
 ###############################################################################
 # Detector
@@ -286,59 +202,6 @@
         # extract the features for the training data
         data, _, target, _ = self._extract_features(X, y)
 
-=======
-import numpy as np
-
-from joblib import Parallel, delayed
-
-from sklearn.base import clone
-from imblearn.ensemble import BalancedBaggingClassifier
-
-from .extraction import BlobExtractor
-
-
-class ObjectDetector(object):
-    def __init__(self, extractor=None, estimator=None, n_jobs=1):
-        self.extractor = extractor
-        self.estimator = estimator
-        self.n_jobs = n_jobs
-
-    def _extract_features(self, X, y):
-        # extract feature for all the image containing craters
-        data_extracted = Parallel(n_jobs=self.n_jobs)(
-            delayed(self.extractor_.fit_extract)(image, craters)
-            for image, craters in zip(X, y))
-
-        # organize the data to fit it inside the classifier
-        data, location, target, idx_cand_to_img = [], [], [], []
-        for img_idx, candidate in enumerate(data_extracted):
-            # check if this is an empty features
-            if len(candidate[0]):
-                data.append(np.vstack(candidate[0]))
-                location += candidate[1]
-                target += candidate[2]
-                idx_cand_to_img += [img_idx] * len(candidate[1])
-        # convert to numpy array the data needed to feed the classifier
-        data = np.concatenate(data)
-        target = np.array(target)
-
-        return data, location, target, idx_cand_to_img
-
-    def fit(self, X, y):
-        if self.extractor is None:
-            self.extractor_ = BlobExtractor()
-        else:
-            self.extractor_ = clone(self.extractor)
-
-        if self.estimator is None:
-            self.estimator_ = BalancedBaggingClassifier(n_jobs=self.n_jobs)
-        else:
-            self.estimator_ = clone(self.estimator)
-
-        # extract the features for the training data
-        data, _, target, _ = self._extract_features(X, y)
-
->>>>>>> a7f0d278
         # fit the underlying classifier
         self.estimator_.fit(data, target)
 
@@ -359,4 +222,83 @@
             output[img_idx].append((crater[0], crater[1], crater[2],
                                     pred[crater_idx]))
 
-        return output+        return output
+
+###############################################################################
+# IOU function
+
+
+def cc_iou(circle1, circle2):
+    """
+    Intersection over Union (IoU) between two circles
+
+    Parameters
+    ----------
+    circle1 : tuple of floats
+        first circle parameters (x_pos, y_pos, radius)
+    circle2 : tuple of floats
+        second circle parameters (x_pos, y_pos, radius)
+
+    Returns
+    -------
+    float
+        ratio between area of intersection and area of union
+
+    """
+    x1, y1, r1 = circle1
+    x2, y2, r2 = circle2
+
+    d = math.hypot(x2 - x1, y2 - y1)
+
+    area_intersection = cc_intersection(d, r1, r2)
+    area_union = math.pi * (r1 * r1 + r2 * r2) - area_intersection
+
+    return area_intersection / area_union
+
+
+def cc_intersection(dist, rad1, rad2):
+    """
+    Area of intersection between two circles
+
+    Parameters
+    ----------
+    dist : positive float
+        distance between circle centers
+    rad1 : positive float
+        radius of first circle
+    rad2 : positive float
+        radius of second circle
+
+    Returns
+    -------
+    intersection_area : positive float
+        area of intersection between circles
+
+    References
+    ----------
+    http://mathworld.wolfram.com/Circle-CircleIntersection.html
+
+    """
+    if dist < 0:
+        raise ValueError("Distance between circles must be positive")
+    if rad1 < 0 or rad2 < 0:
+        raise ValueError("Circle radius must be positive")
+
+    if dist == 0 or (dist <= abs(rad2 - rad1)):
+        return min(rad1, rad2) ** 2 * math.pi
+
+    if dist > rad1 + rad2 or rad1 == 0 or rad2 == 0:
+        return 0
+
+    rad1_sq = rad1 * rad1
+    rad2_sq = rad2 * rad2
+
+    circle1 = rad1_sq * math.acos((dist * dist + rad1_sq - rad2_sq) /
+                                  (2 * dist * rad1))
+    circle2 = rad2_sq * math.acos((dist * dist + rad2_sq - rad1_sq) /
+                                  (2 * dist * rad2))
+    intersec = 0.5 * math.sqrt((-dist + rad1 + rad2) * (dist + rad1 - rad2) *
+                               (dist - rad1 + rad2) * (dist + rad1 + rad2))
+    intersection_area = circle1 + circle2 + intersec
+
+    return intersection_area